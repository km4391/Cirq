# Copyright 2018 The Cirq Developers
#
# Licensed under the Apache License, Version 2.0 (the "License");
# you may not use this file except in compliance with the License.
# You may obtain a copy of the License at
#
#     https://www.apache.org/licenses/LICENSE-2.0
#
# Unless required by applicable law or agreed to in writing, software
# distributed under the License is distributed on an "AS IS" BASIS,
# WITHOUT WARRANTIES OR CONDITIONS OF ANY KIND, either express or implied.
# See the License for the specific language governing permissions and
# limitations under the License.

from typing import (Any, cast, Dict, NamedTuple, Optional, Sequence, Tuple,
                    TYPE_CHECKING, Union)

import numpy as np

from cirq import protocols, value, linalg
from cirq._doc import document
<<<<<<< HEAD
from cirq.ops import common_gates, gate_features, named_qubit, pauli_gates
=======
from cirq.ops import (common_gates, gate_features, named_qubit, pauli_gates)
>>>>>>> 4521a9bf
from cirq.ops.pauli_gates import Pauli
from cirq.type_workarounds import NotImplementedType

if TYPE_CHECKING:
    import cirq

PauliTransform = NamedTuple('PauliTransform', [('to', Pauli), ('flip', bool)])
document(PauliTransform, """+X, -X, +Y, -Y, +Z, or -Z.""")


def _to_pauli_transform(matrix: np.ndarray) -> Optional[PauliTransform]:
    """Converts matrix to PauliTransform.

    If matrix is not ±Pauli matrix, returns None.
    """
    for pauli in Pauli._XYZ:
        p = protocols.unitary(pauli)
        if np.allclose(matrix, p): return PauliTransform(pauli, False)
        if np.allclose(matrix, -p): return PauliTransform(pauli, True)
    return None


def _pretend_initialized() -> 'SingleQubitCliffordGate':
    # HACK: This is a workaround to fool mypy and pylint into correctly handling
    # class fields that can't be initialized until after the class is defined.
    pass


@value.value_equality
class SingleQubitCliffordGate(gate_features.SingleQubitGate):
    """Any single qubit Clifford rotation."""
    I = _pretend_initialized()
    H = _pretend_initialized()
    X = _pretend_initialized()
    Y = _pretend_initialized()
    Z = _pretend_initialized()
    X_sqrt = _pretend_initialized()
    Y_sqrt = _pretend_initialized()
    Z_sqrt = _pretend_initialized()
    X_nsqrt = _pretend_initialized()
    Y_nsqrt = _pretend_initialized()
    Z_nsqrt = _pretend_initialized()

    def __init__(self, *,
                 _rotation_map: Dict[Pauli, PauliTransform],
                 _inverse_map: Dict[Pauli, PauliTransform]) -> None:
        self._rotation_map = _rotation_map
        self._inverse_map = _inverse_map

    @staticmethod
    def from_xz_map(x_to: Tuple[Pauli, bool],
                    z_to: Tuple[Pauli, bool]) -> 'SingleQubitCliffordGate':
        """Returns a SingleQubitCliffordGate for the specified transforms.
        The Y transform is derived from the X and Z.

        Args:
            x_to: Which Pauli to transform X to and if it should negate.
            z_to: Which Pauli to transform Z to and if it should negate.
        """
        return SingleQubitCliffordGate.from_double_map(x_to=x_to, z_to=z_to)

    @staticmethod
    def from_single_map(pauli_map_to: Optional[Dict[Pauli, Tuple[Pauli, bool]]]
                                      = None,
                        *,
                        x_to: Optional[Tuple[Pauli, bool]] = None,
                        y_to: Optional[Tuple[Pauli, bool]] = None,
                        z_to: Optional[Tuple[Pauli, bool]] = None
                        ) -> 'SingleQubitCliffordGate':
        """Returns a SingleQubitCliffordGate for the
        specified transform with a 90 or 180 degree rotation.

        The arguments are exclusive, only one may be specified.

        Args:
            pauli_map_to: A dictionary with a single key value pair describing
                the transform.
            x_to: The transform from cirq.X
            y_to: The transform from cirq.Y
            z_to: The transform from cirq.Z
        """
        rotation_map = SingleQubitCliffordGate._validate_map_input(
                                        1,
                                        pauli_map_to,
                                        x_to=x_to, y_to=y_to, z_to=z_to)
        (trans_from, (trans_to, flip)), = tuple(rotation_map.items())
        if trans_from == trans_to:
            trans_from2 = Pauli.by_relative_index(trans_to, 1)  # 1 or 2 work
            trans_to2 = Pauli.by_relative_index(trans_from, 1)
            flip2 = False
        else:
            trans_from2 = trans_to
            trans_to2 = trans_from
            flip2 = not flip
        rotation_map[trans_from2] = PauliTransform(trans_to2, flip2)
        return SingleQubitCliffordGate.from_double_map(
                        cast(Dict[Pauli, Tuple[Pauli, bool]], rotation_map))

    @staticmethod
    def from_double_map(pauli_map_to: Optional[Dict[Pauli, Tuple[Pauli, bool]]]
                                      = None,
                        *,
                        x_to: Optional[Tuple[Pauli, bool]] = None,
                        y_to: Optional[Tuple[Pauli, bool]] = None,
                        z_to: Optional[Tuple[Pauli, bool]] = None
                        ) -> 'SingleQubitCliffordGate':
        """Returns a SingleQubitCliffordGate for the
        specified transform with a 90 or 180 degree rotation.

        Either pauli_map_to or two of (x_to, y_to, z_to) may be specified.

        Args:
            pauli_map_to: A dictionary with two key value pairs describing
                two transforms.
            x_to: The transform from cirq.X
            y_to: The transform from cirq.Y
            z_to: The transform from cirq.Z
        """
        rotation_map = SingleQubitCliffordGate._validate_map_input(
                                        2,
                                        pauli_map_to,
                                        x_to=x_to, y_to=y_to, z_to=z_to)
        (from1, trans1), (from2, trans2) = tuple(rotation_map.items())
        from3 = from1.third(from2)
        to3 = trans1.to.third(trans2.to)
        flip3 = (trans1.flip ^ trans2.flip
                 ^ ((from1 < from2) != (trans1.to < trans2.to)))
        rotation_map[from3] = PauliTransform(to3, flip3)
        inverse_map = {to: PauliTransform(frm, flip)
                       for frm, (to, flip) in rotation_map.items()}
        return SingleQubitCliffordGate(_rotation_map=rotation_map,
                            _inverse_map=inverse_map)

    @staticmethod
    def from_pauli(pauli: Pauli,
                   sqrt: bool = False) -> 'SingleQubitCliffordGate':
        prev_pauli = Pauli.by_relative_index(pauli, -1)
        next_pauli = Pauli.by_relative_index(pauli, 1)
        if sqrt:
            rotation_map = {prev_pauli: PauliTransform(next_pauli, True),
                            pauli:      PauliTransform(pauli, False),
                            next_pauli: PauliTransform(prev_pauli, False)}
        else:
            rotation_map = {prev_pauli: PauliTransform(prev_pauli, True),
                            pauli:      PauliTransform(pauli, False),
                            next_pauli: PauliTransform(next_pauli, True)}
        inverse_map = {to: PauliTransform(frm, flip)
                       for frm, (to, flip) in rotation_map.items()}
        return SingleQubitCliffordGate(_rotation_map=rotation_map,
                            _inverse_map=inverse_map)

    @staticmethod
    def from_quarter_turns(pauli: Pauli,
                           quarter_turns: int) -> 'SingleQubitCliffordGate':
        quarter_turns = quarter_turns % 4
        if quarter_turns == 0:
            return SingleQubitCliffordGate.I
        if quarter_turns == 1:
            return SingleQubitCliffordGate.from_pauli(pauli, True)
        if quarter_turns == 2:
            return SingleQubitCliffordGate.from_pauli(pauli)

        return SingleQubitCliffordGate.from_pauli(pauli, True)**-1

    @staticmethod
    def _validate_map_input(required_transform_count: int,
                            pauli_map_to: Optional[Dict[Pauli,
                                                        Tuple[Pauli, bool]]],
                            x_to: Optional[Tuple[Pauli, bool]],
                            y_to: Optional[Tuple[Pauli, bool]],
                            z_to: Optional[Tuple[Pauli, bool]]
                            ) -> Dict[Pauli, PauliTransform]:
        if pauli_map_to is None:
            xyz_to = {pauli_gates.X: x_to,
                      pauli_gates.Y: y_to,
                      pauli_gates.Z: z_to}
            pauli_map_to = {
                cast(Pauli, p): trans
                for p, trans in xyz_to.items()
                if trans is not None
            }
        elif x_to is not None or y_to is not None or z_to is not None:
            raise ValueError('{} can take either pauli_map_to or a combination'
                             ' of x_to, y_to, and z_to but both were given')
        if len(pauli_map_to) != required_transform_count:
            raise ValueError('Method takes {} transform{} but {} {} given'
                             .format(
                                required_transform_count,
                                '' if required_transform_count == 1 else 's',
                                len(pauli_map_to),
                                'was' if len(pauli_map_to) == 1 else 'were'))
        if (len(set((to for to, _ in pauli_map_to.values())))
            != len(pauli_map_to)):
            raise ValueError('A rotation cannot map two Paulis to the same')
        return {frm: PauliTransform(to, flip)
                for frm, (to, flip) in pauli_map_to.items()}

    @staticmethod
    def from_unitary(u: np.ndarray) -> Optional['SingleQubitCliffordGate']:
        """Creates Clifford gate with given unitary (up to global phase).

        Args:
            u: 2x2 unitary matrix of a Clifford gate.

        Returns:
            SingleQubitCliffordGate, whose matrix is equal to given matrix (up
            to global phase), or `None` if `u` is not a matrix of a single-qubit
            Clifford gate.
        """
        if u.shape != (2, 2) or not linalg.is_unitary(u):
            return None
        x = protocols.unitary(pauli_gates.X)
        z = protocols.unitary(pauli_gates.Z)
        x_to = _to_pauli_transform(u @ x @ u.conj().T)
        z_to = _to_pauli_transform(u @ z @ u.conj().T)
        if x_to is None or z_to is None:
            return None
        return SingleQubitCliffordGate.from_double_map({
            pauli_gates.X: x_to,
            pauli_gates.Z: z_to
        })

    def transform(self, pauli: Pauli) -> PauliTransform:
        return self._rotation_map[pauli]

    def _value_equality_values_(self):
        return (self.transform(pauli_gates.X),
                self.transform(pauli_gates.Y),
                self.transform(pauli_gates.Z))

    def __pow__(self, exponent) -> 'SingleQubitCliffordGate':
        if exponent == 0.5 or exponent == -0.5:
            return SQRT_EXP_MAP[exponent][self]
        if exponent != -1:
            return NotImplemented

        return SingleQubitCliffordGate(_rotation_map=self._inverse_map,
                                       _inverse_map=self._rotation_map)

    def _commutes_(self, other: Any,
                   atol: float) -> Union[bool, NotImplementedType]:
        if isinstance(other, SingleQubitCliffordGate):
            return self.commutes_with_single_qubit_gate(other)
        if isinstance(other, Pauli):
            return self.commutes_with_pauli(other)
        return NotImplemented

    def commutes_with_single_qubit_gate(self,
                                        gate: 'SingleQubitCliffordGate') \
                                        -> bool:
        """Tests if the two circuits would be equivalent up to global phase:
            --self--gate-- and --gate--self--"""
        for pauli0 in (pauli_gates.X, pauli_gates.Z):
            pauli1, flip1 = self.transform(cast(Pauli, pauli0))
            pauli2, flip2 = gate.transform(cast(Pauli, pauli1))
            pauli3, flip3 = self._inverse_map[pauli2]
            pauli4, flip4 = gate._inverse_map[pauli3]
            if pauli4 != pauli0 or (flip1 ^ flip2 ^ flip3 ^ flip4):
                return False
        return True

    def commutes_with_pauli(self, pauli: Pauli) -> bool:
        to, flip = self.transform(pauli)
        return (to == pauli and not flip)

    def merged_with(self,
                    second: 'SingleQubitCliffordGate') \
                    -> 'SingleQubitCliffordGate':
        """Returns a SingleQubitCliffordGate such that the circuits
            --output-- and --self--second--
        are equivalent up to global phase."""
        x_intermediate_pauli, x_flip1 = self.transform(pauli_gates.X)
        x_final_pauli, x_flip2 = second.transform(x_intermediate_pauli)
        z_intermediate_pauli, z_flip1 = self.transform(pauli_gates.Z)
        z_final_pauli, z_flip2 = second.transform(z_intermediate_pauli)
        return SingleQubitCliffordGate.from_xz_map(
            (x_final_pauli, x_flip1 ^ x_flip2),
            (z_final_pauli, z_flip1 ^ z_flip2))

    def _has_unitary_(self) -> bool:
        return True

    def _unitary_(self) -> np.ndarray:
        mat = np.eye(2)
        qubit = named_qubit.NamedQubit('arbitrary')
        for op in protocols.decompose_once_with_qubits(self, (qubit,)):
            mat = protocols.unitary(op).dot(mat)
        return mat

    def _decompose_(self, qubits: Sequence['cirq.Qid']) -> 'cirq.OP_TREE':
        qubit, = qubits
        if self == SingleQubitCliffordGate.H:
            return common_gates.H(qubit),
        rotations = self.decompose_rotation()
        return tuple(r.on(qubit)**(qt / 2) for r, qt in rotations)

    def decompose_rotation(self) -> Sequence[Tuple[Pauli, int]]:
        """Returns ((first_rotation_axis, first_rotation_quarter_turns), ...)

        This is a sequence of zero, one, or two rotations."""
        x_rot = self.transform(pauli_gates.X)
        y_rot = self.transform(pauli_gates.Y)
        z_rot = self.transform(pauli_gates.Z)
        whole_arr = (x_rot.to == pauli_gates.X,
                     y_rot.to == pauli_gates.Y,
                     z_rot.to == pauli_gates.Z)
        num_whole = sum(whole_arr)
        flip_arr = (x_rot.flip,
                    y_rot.flip,
                    z_rot.flip)
        num_flip = sum(flip_arr)
        if num_whole == 3:
            if num_flip == 0:
                # Gate is identity
                return []

            # 180 rotation about some axis
            pauli = Pauli.by_index(flip_arr.index(False))
            return [(pauli, 2)]
        if num_whole == 1:
            index = whole_arr.index(True)
            pauli = Pauli.by_index(index)
            next_pauli = Pauli.by_index(index + 1)
            flip = flip_arr[index]
            output = []
            if flip:
                # 180 degree rotation
                output.append((next_pauli, 2))
            # 90 degree rotation about some axis
            if self.transform(next_pauli).flip:
                # Negative 90 degree rotation
                output.append((pauli, -1))
            else:
                # Positive 90 degree rotation
                output.append((pauli, 1))
            return output
        elif num_whole == 0:
            # Gate is a 120 degree rotation
            if x_rot.to == pauli_gates.Y:
                return [(pauli_gates.X, -1 if y_rot.flip else 1),
                        (pauli_gates.Z, -1 if x_rot.flip else 1)]

            return [(pauli_gates.Z, 1 if y_rot.flip else -1),
                    (pauli_gates.X, 1 if z_rot.flip else -1)]
        # coverage: ignore
        assert False, ('Impossible condition where this gate only rotates one'
                       ' Pauli to a different Pauli.')

    def equivalent_gate_before(self, after: 'SingleQubitCliffordGate') \
        -> 'SingleQubitCliffordGate':
        """Returns a SingleQubitCliffordGate such that the circuits
            --output--self-- and --self--gate--
        are equivalent up to global phase."""
        return self.merged_with(after).merged_with(self**-1)

    def __repr__(self):
        return 'cirq.SingleQubitCliffordGate(X:{}{!s}, Y:{}{!s}, Z:{}{!s})' \
            .format(
                '+-'[self.transform(pauli_gates.X).flip],
                     self.transform(pauli_gates.X).to,
                '+-'[self.transform(pauli_gates.Y).flip],
                     self.transform(pauli_gates.Y).to,
                '+-'[self.transform(pauli_gates.Z).flip],
                     self.transform(pauli_gates.Z).to)

    def _circuit_diagram_info_(self, args: 'cirq.CircuitDiagramInfoArgs'
                              ) -> 'cirq.CircuitDiagramInfo':
        well_known_map = {
            SingleQubitCliffordGate.I: 'I',
            SingleQubitCliffordGate.H: 'H',
            SingleQubitCliffordGate.X: 'X',
            SingleQubitCliffordGate.Y: 'Y',
            SingleQubitCliffordGate.Z: 'Z',
            SingleQubitCliffordGate.X_sqrt: 'X',
            SingleQubitCliffordGate.Y_sqrt: 'Y',
            SingleQubitCliffordGate.Z_sqrt: 'Z',
            SingleQubitCliffordGate.X_nsqrt: 'X',
            SingleQubitCliffordGate.Y_nsqrt: 'Y',
            SingleQubitCliffordGate.Z_nsqrt: 'Z',
        }
        if self in well_known_map:
            symbol = well_known_map[self]
        else:
            rotations = self.decompose_rotation()
            symbol = '-'.join(
                str(r) + ('^' + str(qt / 2)) * (qt % 4 != 2)
                for r, qt in rotations)
            symbol = '({})'.format(symbol)
        return protocols.CircuitDiagramInfo(
            wire_symbols=(symbol,),
            exponent={
                SingleQubitCliffordGate.X_sqrt: 0.5,
                SingleQubitCliffordGate.Y_sqrt: 0.5,
                SingleQubitCliffordGate.Z_sqrt: 0.5,
                SingleQubitCliffordGate.X_nsqrt: -0.5,
                SingleQubitCliffordGate.Y_nsqrt: -0.5,
                SingleQubitCliffordGate.Z_nsqrt: -0.5,
            }.get(self, 1))


SingleQubitCliffordGate.I = SingleQubitCliffordGate.from_xz_map(
    (pauli_gates.X, False), (pauli_gates.Z, False))
SingleQubitCliffordGate.H = SingleQubitCliffordGate.from_xz_map(
    (pauli_gates.Z, False), (pauli_gates.X, False))
SingleQubitCliffordGate.X = SingleQubitCliffordGate.from_xz_map(
    (pauli_gates.X, False), (pauli_gates.Z, True))
SingleQubitCliffordGate.Y = SingleQubitCliffordGate.from_xz_map(
    (pauli_gates.X, True), (pauli_gates.Z, True))
SingleQubitCliffordGate.Z = SingleQubitCliffordGate.from_xz_map(
    (pauli_gates.X, True), (pauli_gates.Z, False))
SingleQubitCliffordGate.X_sqrt  = SingleQubitCliffordGate.from_xz_map(
    (pauli_gates.X, False), (pauli_gates.Y, True))
SingleQubitCliffordGate.X_nsqrt = SingleQubitCliffordGate.from_xz_map(
    (pauli_gates.X, False), (pauli_gates.Y, False))
SingleQubitCliffordGate.Y_sqrt  = SingleQubitCliffordGate.from_xz_map(
    (pauli_gates.Z, True), (pauli_gates.X, False))
SingleQubitCliffordGate.Y_nsqrt = SingleQubitCliffordGate.from_xz_map(
    (pauli_gates.Z, False), (pauli_gates.X, True))
SingleQubitCliffordGate.Z_sqrt  = SingleQubitCliffordGate.from_xz_map(
    (pauli_gates.Y, False), (pauli_gates.Z, False))
SingleQubitCliffordGate.Z_nsqrt = SingleQubitCliffordGate.from_xz_map(
    (pauli_gates.Y, True), (pauli_gates.Z, False))

SQRT_EXP_MAP = {
    0.5: {
        SingleQubitCliffordGate.X: SingleQubitCliffordGate.X_sqrt,
        SingleQubitCliffordGate.Y: SingleQubitCliffordGate.Y_sqrt,
        SingleQubitCliffordGate.Z: SingleQubitCliffordGate.Z_sqrt
    },
    -0.5: {
        SingleQubitCliffordGate.X: SingleQubitCliffordGate.X_nsqrt,
        SingleQubitCliffordGate.Y: SingleQubitCliffordGate.Y_nsqrt,
        SingleQubitCliffordGate.Z: SingleQubitCliffordGate.Z_nsqrt
    }
}<|MERGE_RESOLUTION|>--- conflicted
+++ resolved
@@ -19,11 +19,7 @@
 
 from cirq import protocols, value, linalg
 from cirq._doc import document
-<<<<<<< HEAD
 from cirq.ops import common_gates, gate_features, named_qubit, pauli_gates
-=======
-from cirq.ops import (common_gates, gate_features, named_qubit, pauli_gates)
->>>>>>> 4521a9bf
 from cirq.ops.pauli_gates import Pauli
 from cirq.type_workarounds import NotImplementedType
 
