# Copyright 2018 The Cirq Developers
#
# Licensed under the Apache License, Version 2.0 (the "License");
# you may not use this file except in compliance with the License.
# You may obtain a copy of the License at
#
#     https://www.apache.org/licenses/LICENSE-2.0
#
# Unless required by applicable law or agreed to in writing, software
# distributed under the License is distributed on an "AS IS" BASIS,
# WITHOUT WARRANTIES OR CONDITIONS OF ANY KIND, either express or implied.
# See the License for the specific language governing permissions and
# limitations under the License.

import abc
<<<<<<< HEAD
from typing import (Dict, Iterable, Sequence, Tuple, TYPE_CHECKING, TypeVar,
                    Union)
=======
from typing import (Any, cast, Dict, Iterable, Sequence, Tuple, TYPE_CHECKING,
                    TypeVar, Union, TYPE_CHECKING)
>>>>>>> d147dda8

from cirq import circuits, ops, optimizers, protocols, value
from cirq.type_workarounds import NotImplementedType

if TYPE_CHECKING:
    import cirq


LogicalIndex = TypeVar('LogicalIndex', int, ops.Qid)
LogicalIndexSequence = Union[Sequence[int], Sequence['cirq.Qid']]
LogicalGates = Dict[Tuple[LogicalIndex, ...], ops.Gate]
LogicalMappingKey = TypeVar('LogicalMappingKey', bound=ops.Qid)
LogicalMapping = Dict[LogicalMappingKey, LogicalIndex]


class PermutationGate(ops.Gate, metaclass=abc.ABCMeta):
    """A permutation gate indicates a change in the mapping from qubits to
    logical indices.

    Args:
        swap_gate: the gate that swaps the indices mapped to by a pair of
            qubits (e.g. SWAP or fermionic swap).
    """

    def __init__(self, num_qubits: int,
                 swap_gate: 'cirq.Gate' = ops.SWAP) -> None:
        self._num_qubits = num_qubits
        self.swap_gate = swap_gate

    def num_qubits(self) -> int:
        return self._num_qubits

    @abc.abstractmethod
    def permutation(self) -> Dict[int, int]:
        """permutation = {i: s[i]} indicates that the i-th element is mapped to
        the s[i]-th element."""

    def update_mapping(self, mapping: Dict[ops.Qid, LogicalIndex],
                       keys: Sequence['cirq.Qid']) -> None:
        """Updates a mapping (in place) from qubits to logical indices.

        Args:
            mapping: The mapping to update.
            keys: The qubits acted on by the gate.
        """
        permutation = self.permutation()
        indices = tuple(permutation.keys())
        new_keys = [keys[permutation[i]] for i in indices]
        old_elements = [mapping.get(keys[i]) for i in indices]
        for new_key, old_element in zip(new_keys, old_elements):
            if old_element is None:
                if new_key in mapping:
                    del mapping[new_key]
            else:
                mapping[new_key] = old_element

    @staticmethod
    def validate_permutation(permutation: Dict[int, int],
                             n_elements: int=None) -> None:
        if not permutation:
            return
        if set(permutation.values()) != set(permutation):
            raise IndexError('key and value sets must be the same.')
        if min(permutation) < 0:
            raise IndexError('keys of the permutation must be non-negative.')
        if n_elements is not None:
            if max(permutation) >= n_elements:
                raise IndexError('key is out of bounds.')

    def _circuit_diagram_info_(
            self, args: 'cirq.CircuitDiagramInfoArgs'
    ) -> Union[str, Iterable[str], 'cirq.CircuitDiagramInfo']:
        if args.known_qubit_count is None:
            return NotImplemented
        permutation = self.permutation()
        arrow = '↦' if args.use_unicode_characters else '->'
        wire_symbols = tuple(str(i) + arrow + str(permutation.get(i, i))
                        for i in range(self.num_qubits()))
        return wire_symbols


class MappingDisplayGate(ops.Gate):
    """Displays the indices mapped to a set of wires."""

    def __init__(self, indices):
        self.indices = tuple(indices)
        self._num_qubits = len(self.indices)

    def num_qubits(self) -> int:
        return self._num_qubits

    def _circuit_diagram_info_(self, args: 'cirq.CircuitDiagramInfoArgs'
                              ) -> 'cirq.CircuitDiagramInfo':
        wire_symbols = tuple('' if i is None else str(i) for i in self.indices)
        return protocols.CircuitDiagramInfo(wire_symbols, connected=False)


def display_mapping(circuit: 'cirq.Circuit',
                    initial_mapping: LogicalMapping) -> None:
    """Inserts display gates between moments to indicate the mapping throughout
    the circuit."""
    qubits = sorted(circuit.all_qubits())
    mapping = initial_mapping.copy()

    old_moments = circuit._moments
    gate = MappingDisplayGate(mapping.get(q) for q in qubits)
    new_moments = [ops.Moment([gate(*qubits)])]
    for moment in old_moments:
        new_moments.append(moment)
        update_mapping(mapping, moment)
        gate = MappingDisplayGate(mapping.get(q) for q in qubits)
        new_moments.append(ops.Moment([gate(*qubits)]))

    circuit._moments = new_moments


@value.value_equality
class SwapPermutationGate(PermutationGate):
    """Generic swap gate."""

    def __init__(self, swap_gate: 'cirq.Gate' = ops.SWAP):
        super().__init__(2, swap_gate)

    def permutation(self) -> Dict[int, int]:
        return {0: 1, 1: 0}

    def _decompose_(self, qubits: Sequence['cirq.Qid']) -> 'cirq.OP_TREE':
        yield self.swap_gate(*qubits)

    def __repr__(self) -> str:
        return ('cirq.contrib.acquaintance.SwapPermutationGate(' +
                ('' if self.swap_gate == ops.SWAP else repr(self.swap_gate)) +
                ')')

    def _value_equality_values_(self) -> Any:
        return (self.swap_gate,)

    def _commutes_(self, other: Any, atol: Union[int, float] = 1e-8
                  ) -> Union[bool, NotImplementedType]:
        if (isinstance(other, ops.Gate) and
                isinstance(other, ops.InterchangeableQubitsGate) and
                protocols.num_qubits(other) == 2):
            return True
        return NotImplemented


def _canonicalize_permutation(permutation: Dict[int, int]) -> Dict[int, int]:
    return {i: j for i, j in permutation.items() if i != j}


@value.value_equality(unhashable=True)
class LinearPermutationGate(PermutationGate):
    """A permutation gate that decomposes a given permutation using a linear
        sorting network."""

    def __init__(self,
                 num_qubits: int,
                 permutation: Dict[int, int],
                 swap_gate: 'cirq.Gate' = ops.SWAP) -> None:
        """Initializes a linear permutation gate.

        Args:
            permutation: The permutation effected by the gate.
            swap_gate: The swap gate used in decompositions.
        """
        super().__init__(num_qubits, swap_gate)
        PermutationGate.validate_permutation(permutation, num_qubits)
        self._permutation = permutation

    def permutation(self) -> Dict[int, int]:
        return self._permutation

    def _decompose_(self, qubits: Sequence['cirq.Qid']) -> 'cirq.OP_TREE':
        swap_gate = SwapPermutationGate(self.swap_gate)
        n_qubits = len(qubits)
        mapping = {i: self._permutation.get(i, i) for i in range(n_qubits)}
        for layer_index in range(n_qubits):
            for i in range(layer_index % 2, n_qubits - 1, 2):
                if mapping[i] > mapping[i + 1]:
                    yield swap_gate(*qubits[i:i+2])
                    mapping[i], mapping[i+1] = mapping[i+1], mapping[i]

    def __repr__(self) -> str:
        return ('cirq.contrib.acquaintance.LinearPermutationGate('
                f'{self.num_qubits()!r}, {self._permutation!r}, '
                f'{self.swap_gate!r})')

    def _value_equality_values_(self) -> Any:
        return (tuple(sorted((i, j) for i, j in self._permutation.items()
                if i != j)), self.swap_gate)

    def __bool__(self) -> bool:
        return bool(_canonicalize_permutation(self._permutation))

    def __pow__(self, exponent):
        if exponent == 1:
            return self
        if exponent == -1:
            return LinearPermutationGate(
                self._num_qubits, {v: k for k, v in self._permutation.items()},
                self.swap_gate)
        return NotImplemented


def update_mapping(mapping: Dict[ops.Qid, LogicalIndex],
                   operations: 'cirq.OP_TREE') -> None:
    """Updates a mapping (in place) from qubits to logical indices according to
    a set of permutation gates. Any gates other than permutation gates are
    ignored.

    Args:
        mapping: The mapping to update.
        operations: The operations to update according to.
    """
    for op in ops.flatten_op_tree(operations):
        # Ignoring type warning about passing an abstract type into Type[...].
        gate = ops.op_gate_of_type(op, PermutationGate)  # type: ignore
        if gate is not None:
            # Ignoring type warning about op.qubits not being a tuple.
            gate.update_mapping(mapping, op.qubits)  # type: ignore


def get_logical_operations(operations: 'cirq.OP_TREE',
                           initial_mapping: Dict[ops.Qid, ops.Qid]
                          ) -> Iterable['cirq.Operation']:
    """Gets the logical operations specified by the physical operations and
    initial mapping.

    Args:
        operations: The physical operations.
        initial_mapping: The initial mapping of physical to logical qubits.

    Raises:
        ValueError: A non-permutation physical operation acts on an unmapped
            qubit.
    """
    mapping = initial_mapping.copy()
    for op in ops.flatten_to_ops(operations):
        # Ignoring type warning about passing an abstract type into Type[...].
        gate = ops.op_gate_of_type(op, PermutationGate)  # type: ignore
        if gate is not None:
            gate.update_mapping(mapping, op.qubits)
        else:
            for q in op.qubits:
                if mapping.get(q) is None:
                    raise ValueError(
                        f'Operation {op} acts on unmapped qubit {q}.')
            yield op.transform_qubits(mapping.__getitem__)


class DecomposePermutationGates(optimizers.ExpandComposite):

    def __init__(self, keep_swap_permutations: bool = True):
        """Decomposes permutation gates.

        Args:
            keep_swap_permutations: Whether or not to except
                SwapPermutationGate.
        """
        circuits.PointOptimizer.__init__(self)

        if keep_swap_permutations:
            self.no_decomp = lambda op: (not all([
                isinstance(op, ops.GateOperation),
                isinstance(op.gate, PermutationGate), not isinstance(
                    op.gate, SwapPermutationGate)
            ]))
        else:
            self.no_decomp = lambda op: (not all([
                isinstance(op, ops.GateOperation),
                isinstance(op.gate, PermutationGate)
            ]))


EXPAND_PERMUTATION_GATES = DecomposePermutationGates(
    keep_swap_permutations=True)
DECOMPOSE_PERMUTATION_GATES = DecomposePermutationGates(
    keep_swap_permutations=False)


def return_to_initial_mapping(circuit: 'cirq.Circuit',
                              swap_gate: 'cirq.Gate' = ops.SWAP) -> None:
    qubits = sorted(circuit.all_qubits())
    n_qubits = len(qubits)

    mapping = {q: i for i, q in enumerate(qubits)}
    update_mapping(mapping, circuit.all_operations())

    permutation = {i: mapping[q] for i, q in enumerate(qubits)}
    returning_permutation_op = LinearPermutationGate(n_qubits, permutation,
                                                     swap_gate)(*qubits)
    circuit.append(returning_permutation_op)


def uses_consistent_swap_gate(circuit: 'cirq.Circuit',
                              swap_gate: 'cirq.Gate') -> bool:
    for op in circuit.all_operations():
        if (isinstance(op, ops.GateOperation) and
                isinstance(op.gate, PermutationGate)):
            if op.gate.swap_gate != swap_gate:
                return False
    return True<|MERGE_RESOLUTION|>--- conflicted
+++ resolved
@@ -13,13 +13,8 @@
 # limitations under the License.
 
 import abc
-<<<<<<< HEAD
-from typing import (Dict, Iterable, Sequence, Tuple, TYPE_CHECKING, TypeVar,
-                    Union)
-=======
-from typing import (Any, cast, Dict, Iterable, Sequence, Tuple, TYPE_CHECKING,
+from typing import (Any, Dict, Iterable, Sequence, Tuple,
                     TypeVar, Union, TYPE_CHECKING)
->>>>>>> d147dda8
 
 from cirq import circuits, ops, optimizers, protocols, value
 from cirq.type_workarounds import NotImplementedType
